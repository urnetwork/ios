// !$*UTF8*$!
{
	archiveVersion = 1;
	classes = {
	};
	objectVersion = 77;
	objects = {

/* Begin PBXBuildFile section */
		17041CF72D026BE4003F4D5A /* GoogleSignIn in Frameworks */ = {isa = PBXBuildFile; productRef = 17041CF62D026BE4003F4D5A /* GoogleSignIn */; };
		17041CF92D026BE4003F4D5A /* GoogleSignInSwift in Frameworks */ = {isa = PBXBuildFile; productRef = 17041CF82D026BE4003F4D5A /* GoogleSignInSwift */; };
		1728CF992D1691F100050EC5 /* NetworkExtension.framework in Frameworks */ = {isa = PBXBuildFile; fileRef = D1B95A832CEBE76400542E0E /* NetworkExtension.framework */; };
		17A25D3E2D5C702200507C75 /* LaunchScreen.storyboard in Resources */ = {isa = PBXBuildFile; fileRef = D1880DF52D36F732001DE81F /* LaunchScreen.storyboard */; platformFilter = ios; };
		D1829C222CEBF0D700920833 /* URnetworkSdk in Frameworks */ = {isa = PBXBuildFile; productRef = D1829C212CEBF0D700920833 /* URnetworkSdk */; };
		D1829C242CEBF0E300920833 /* URnetworkSdk in Frameworks */ = {isa = PBXBuildFile; productRef = D1829C232CEBF0E300920833 /* URnetworkSdk */; };
		D1B95A8C2CEBE76400542E0E /* URnetworkVPN.appex in Embed Foundation Extensions */ = {isa = PBXBuildFile; fileRef = D1B95A812CEBE76400542E0E /* URnetworkVPN.appex */; settings = {ATTRIBUTES = (RemoveHeadersOnCopy, ); }; };
/* End PBXBuildFile section */

/* Begin PBXContainerItemProxy section */
		D1B95A612CEBDD6A00542E0E /* PBXContainerItemProxy */ = {
			isa = PBXContainerItemProxy;
			containerPortal = D1B95A472CEBDD6900542E0E /* Project object */;
			proxyType = 1;
			remoteGlobalIDString = D1B95A4E2CEBDD6900542E0E;
			remoteInfo = network;
		};
		D1B95A6B2CEBDD6A00542E0E /* PBXContainerItemProxy */ = {
			isa = PBXContainerItemProxy;
			containerPortal = D1B95A472CEBDD6900542E0E /* Project object */;
			proxyType = 1;
			remoteGlobalIDString = D1B95A4E2CEBDD6900542E0E;
			remoteInfo = network;
		};
		D1B95A8A2CEBE76400542E0E /* PBXContainerItemProxy */ = {
			isa = PBXContainerItemProxy;
			containerPortal = D1B95A472CEBDD6900542E0E /* Project object */;
			proxyType = 1;
			remoteGlobalIDString = D1B95A802CEBE76400542E0E;
			remoteInfo = extension;
		};
/* End PBXContainerItemProxy section */

/* Begin PBXCopyFilesBuildPhase section */
		D1B95A912CEBE76400542E0E /* Embed Foundation Extensions */ = {
			isa = PBXCopyFilesBuildPhase;
			buildActionMask = 2147483647;
			dstPath = "";
			dstSubfolderSpec = 13;
			files = (
				D1B95A8C2CEBE76400542E0E /* URnetworkVPN.appex in Embed Foundation Extensions */,
			);
			name = "Embed Foundation Extensions";
			runOnlyForDeploymentPostprocessing = 0;
		};
/* End PBXCopyFilesBuildPhase section */

/* Begin PBXFileReference section */
		178F47EA2CEDA80A00CD9C3D /* URnetwork-Info.plist */ = {isa = PBXFileReference; lastKnownFileType = text.plist; path = "URnetwork-Info.plist"; sourceTree = "<group>"; };
		D1880DF52D36F732001DE81F /* LaunchScreen.storyboard */ = {isa = PBXFileReference; lastKnownFileType = file.storyboard; path = LaunchScreen.storyboard; sourceTree = "<group>"; };
		D1B95A4F2CEBDD6900542E0E /* URnetwork.app */ = {isa = PBXFileReference; explicitFileType = wrapper.application; includeInIndex = 0; path = URnetwork.app; sourceTree = BUILT_PRODUCTS_DIR; };
		D1B95A602CEBDD6A00542E0E /* networkTests.xctest */ = {isa = PBXFileReference; explicitFileType = wrapper.cfbundle; includeInIndex = 0; path = networkTests.xctest; sourceTree = BUILT_PRODUCTS_DIR; };
		D1B95A6A2CEBDD6A00542E0E /* networkUITests.xctest */ = {isa = PBXFileReference; explicitFileType = wrapper.cfbundle; includeInIndex = 0; path = networkUITests.xctest; sourceTree = BUILT_PRODUCTS_DIR; };
		D1B95A812CEBE76400542E0E /* URnetworkVPN.appex */ = {isa = PBXFileReference; explicitFileType = "wrapper.app-extension"; includeInIndex = 0; path = URnetworkVPN.appex; sourceTree = BUILT_PRODUCTS_DIR; };
		D1B95A832CEBE76400542E0E /* NetworkExtension.framework */ = {isa = PBXFileReference; lastKnownFileType = wrapper.framework; name = NetworkExtension.framework; path = System/Library/Frameworks/NetworkExtension.framework; sourceTree = SDKROOT; };
/* End PBXFileReference section */

/* Begin PBXFileSystemSynchronizedBuildFileExceptionSet section */
		D1B95A8D2CEBE76400542E0E /* Exceptions for "extension" folder in "URnetworkVPN" target */ = {
			isa = PBXFileSystemSynchronizedBuildFileExceptionSet;
			membershipExceptions = (
				Info.plist,
			);
			target = D1B95A802CEBE76400542E0E /* URnetworkVPN */;
		};
/* End PBXFileSystemSynchronizedBuildFileExceptionSet section */

/* Begin PBXFileSystemSynchronizedRootGroup section */
		D1B95A512CEBDD6900542E0E /* network */ = {
			isa = PBXFileSystemSynchronizedRootGroup;
			path = network;
			sourceTree = "<group>";
		};
		D1B95A632CEBDD6A00542E0E /* networkTests */ = {
			isa = PBXFileSystemSynchronizedRootGroup;
			path = networkTests;
			sourceTree = "<group>";
		};
		D1B95A6D2CEBDD6A00542E0E /* networkUITests */ = {
			isa = PBXFileSystemSynchronizedRootGroup;
			path = networkUITests;
			sourceTree = "<group>";
		};
		D1B95A852CEBE76400542E0E /* extension */ = {
			isa = PBXFileSystemSynchronizedRootGroup;
			exceptions = (
				D1B95A8D2CEBE76400542E0E /* Exceptions for "extension" folder in "URnetworkVPN" target */,
			);
			path = extension;
			sourceTree = "<group>";
		};
/* End PBXFileSystemSynchronizedRootGroup section */

/* Begin PBXFrameworksBuildPhase section */
		D1B95A4C2CEBDD6900542E0E /* Frameworks */ = {
			isa = PBXFrameworksBuildPhase;
			buildActionMask = 2147483647;
			files = (
				17041CF92D026BE4003F4D5A /* GoogleSignInSwift in Frameworks */,
				D1829C222CEBF0D700920833 /* URnetworkSdk in Frameworks */,
				17041CF72D026BE4003F4D5A /* GoogleSignIn in Frameworks */,
			);
			runOnlyForDeploymentPostprocessing = 0;
		};
		D1B95A5D2CEBDD6A00542E0E /* Frameworks */ = {
			isa = PBXFrameworksBuildPhase;
			buildActionMask = 2147483647;
			files = (
			);
			runOnlyForDeploymentPostprocessing = 0;
		};
		D1B95A672CEBDD6A00542E0E /* Frameworks */ = {
			isa = PBXFrameworksBuildPhase;
			buildActionMask = 2147483647;
			files = (
			);
			runOnlyForDeploymentPostprocessing = 0;
		};
		D1B95A7E2CEBE76400542E0E /* Frameworks */ = {
			isa = PBXFrameworksBuildPhase;
			buildActionMask = 2147483647;
			files = (
				D1829C242CEBF0E300920833 /* URnetworkSdk in Frameworks */,
				1728CF992D1691F100050EC5 /* NetworkExtension.framework in Frameworks */,
			);
			runOnlyForDeploymentPostprocessing = 0;
		};
/* End PBXFrameworksBuildPhase section */

/* Begin PBXGroup section */
		D1B95A462CEBDD6900542E0E = {
			isa = PBXGroup;
			children = (
				D1880DF52D36F732001DE81F /* LaunchScreen.storyboard */,
				178F47EA2CEDA80A00CD9C3D /* URnetwork-Info.plist */,
				D1B95A512CEBDD6900542E0E /* network */,
				D1B95A632CEBDD6A00542E0E /* networkTests */,
				D1B95A6D2CEBDD6A00542E0E /* networkUITests */,
				D1B95A852CEBE76400542E0E /* extension */,
				D1B95A822CEBE76400542E0E /* Frameworks */,
				D1B95A502CEBDD6900542E0E /* Products */,
			);
			sourceTree = "<group>";
		};
		D1B95A502CEBDD6900542E0E /* Products */ = {
			isa = PBXGroup;
			children = (
				D1B95A4F2CEBDD6900542E0E /* URnetwork.app */,
				D1B95A602CEBDD6A00542E0E /* networkTests.xctest */,
				D1B95A6A2CEBDD6A00542E0E /* networkUITests.xctest */,
				D1B95A812CEBE76400542E0E /* URnetworkVPN.appex */,
			);
			name = Products;
			sourceTree = "<group>";
		};
		D1B95A822CEBE76400542E0E /* Frameworks */ = {
			isa = PBXGroup;
			children = (
				D1B95A832CEBE76400542E0E /* NetworkExtension.framework */,
			);
			name = Frameworks;
			sourceTree = "<group>";
		};
/* End PBXGroup section */

/* Begin PBXNativeTarget section */
		D1B95A4E2CEBDD6900542E0E /* URnetwork */ = {
			isa = PBXNativeTarget;
			buildConfigurationList = D1B95A742CEBDD6B00542E0E /* Build configuration list for PBXNativeTarget "URnetwork" */;
			buildPhases = (
				D1B95A4B2CEBDD6900542E0E /* Sources */,
				D1B95A4C2CEBDD6900542E0E /* Frameworks */,
				D1B95A4D2CEBDD6900542E0E /* Resources */,
				D1B95A912CEBE76400542E0E /* Embed Foundation Extensions */,
				D1B95A922CEBE7D200542E0E /* ShellScript */,
			);
			buildRules = (
			);
			dependencies = (
				D1B95A8B2CEBE76400542E0E /* PBXTargetDependency */,
			);
			fileSystemSynchronizedGroups = (
				D1B95A512CEBDD6900542E0E /* network */,
			);
			name = URnetwork;
			packageProductDependencies = (
				D1829C212CEBF0D700920833 /* URnetworkSdk */,
				17041CF62D026BE4003F4D5A /* GoogleSignIn */,
				17041CF82D026BE4003F4D5A /* GoogleSignInSwift */,
			);
			productName = network;
			productReference = D1B95A4F2CEBDD6900542E0E /* URnetwork.app */;
			productType = "com.apple.product-type.application";
		};
		D1B95A5F2CEBDD6A00542E0E /* networkTests */ = {
			isa = PBXNativeTarget;
			buildConfigurationList = D1B95A772CEBDD6B00542E0E /* Build configuration list for PBXNativeTarget "networkTests" */;
			buildPhases = (
				D1B95A5C2CEBDD6A00542E0E /* Sources */,
				D1B95A5D2CEBDD6A00542E0E /* Frameworks */,
				D1B95A5E2CEBDD6A00542E0E /* Resources */,
			);
			buildRules = (
			);
			dependencies = (
				D1B95A622CEBDD6A00542E0E /* PBXTargetDependency */,
			);
			fileSystemSynchronizedGroups = (
				D1B95A632CEBDD6A00542E0E /* networkTests */,
			);
			name = networkTests;
			packageProductDependencies = (
			);
			productName = networkTests;
			productReference = D1B95A602CEBDD6A00542E0E /* networkTests.xctest */;
			productType = "com.apple.product-type.bundle.unit-test";
		};
		D1B95A692CEBDD6A00542E0E /* networkUITests */ = {
			isa = PBXNativeTarget;
			buildConfigurationList = D1B95A7A2CEBDD6B00542E0E /* Build configuration list for PBXNativeTarget "networkUITests" */;
			buildPhases = (
				D1B95A662CEBDD6A00542E0E /* Sources */,
				D1B95A672CEBDD6A00542E0E /* Frameworks */,
				D1B95A682CEBDD6A00542E0E /* Resources */,
			);
			buildRules = (
			);
			dependencies = (
				D1B95A6C2CEBDD6A00542E0E /* PBXTargetDependency */,
			);
			fileSystemSynchronizedGroups = (
				D1B95A6D2CEBDD6A00542E0E /* networkUITests */,
			);
			name = networkUITests;
			packageProductDependencies = (
			);
			productName = networkUITests;
			productReference = D1B95A6A2CEBDD6A00542E0E /* networkUITests.xctest */;
			productType = "com.apple.product-type.bundle.ui-testing";
		};
		D1B95A802CEBE76400542E0E /* URnetworkVPN */ = {
			isa = PBXNativeTarget;
			buildConfigurationList = D1B95A8E2CEBE76400542E0E /* Build configuration list for PBXNativeTarget "URnetworkVPN" */;
			buildPhases = (
				D1B95A7D2CEBE76400542E0E /* Sources */,
				D1B95A7E2CEBE76400542E0E /* Frameworks */,
				D1B95A7F2CEBE76400542E0E /* Resources */,
				D1829C1F2CEBEECB00920833 /* ShellScript */,
			);
			buildRules = (
			);
			dependencies = (
			);
			fileSystemSynchronizedGroups = (
				D1B95A852CEBE76400542E0E /* extension */,
			);
			name = URnetworkVPN;
			packageProductDependencies = (
				D1829C232CEBF0E300920833 /* URnetworkSdk */,
			);
			productName = extension;
			productReference = D1B95A812CEBE76400542E0E /* URnetworkVPN.appex */;
			productType = "com.apple.product-type.app-extension";
		};
/* End PBXNativeTarget section */

/* Begin PBXProject section */
		D1B95A472CEBDD6900542E0E /* Project object */ = {
			isa = PBXProject;
			attributes = {
				BuildIndependentTargetsInParallel = 1;
				LastSwiftUpdateCheck = 1620;
				LastUpgradeCheck = 1620;
				TargetAttributes = {
					D1B95A4E2CEBDD6900542E0E = {
						CreatedOnToolsVersion = 16.1;
					};
					D1B95A5F2CEBDD6A00542E0E = {
						CreatedOnToolsVersion = 16.1;
						TestTargetID = D1B95A4E2CEBDD6900542E0E;
					};
					D1B95A692CEBDD6A00542E0E = {
						CreatedOnToolsVersion = 16.1;
						TestTargetID = D1B95A4E2CEBDD6900542E0E;
					};
					D1B95A802CEBE76400542E0E = {
						CreatedOnToolsVersion = 16.1;
					};
				};
			};
			buildConfigurationList = D1B95A4A2CEBDD6900542E0E /* Build configuration list for PBXProject "app" */;
			developmentRegion = en;
			hasScannedForEncodings = 0;
			knownRegions = (
				en,
				Base,
				ar,
				fr,
				de,
				el,
				hi,
				he,
				id,
				it,
				ja,
				ko,
				pl,
				ru,
				es,
				"es-419",
				sv,
				th,
				uk,
				vi,
				"zh-HK",
				"zh-Hans",
				"pt-BR",
				"pt-PT",
			);
			mainGroup = D1B95A462CEBDD6900542E0E;
			minimizedProjectReferenceProxies = 1;
			packageReferences = (
				D1829C202CEBF08F00920833 /* XCLocalSwiftPackageReference "URnetworkSdk" */,
				17041CF52D026BE4003F4D5A /* XCRemoteSwiftPackageReference "GoogleSignIn-iOS" */,
			);
			preferredProjectObjectVersion = 77;
			productRefGroup = D1B95A502CEBDD6900542E0E /* Products */;
			projectDirPath = "";
			projectRoot = "";
			targets = (
				D1B95A4E2CEBDD6900542E0E /* URnetwork */,
				D1B95A5F2CEBDD6A00542E0E /* networkTests */,
				D1B95A692CEBDD6A00542E0E /* networkUITests */,
				D1B95A802CEBE76400542E0E /* URnetworkVPN */,
			);
		};
/* End PBXProject section */

/* Begin PBXResourcesBuildPhase section */
		D1B95A4D2CEBDD6900542E0E /* Resources */ = {
			isa = PBXResourcesBuildPhase;
			buildActionMask = 2147483647;
			files = (
				17A25D3E2D5C702200507C75 /* LaunchScreen.storyboard in Resources */,
			);
			runOnlyForDeploymentPostprocessing = 0;
		};
		D1B95A5E2CEBDD6A00542E0E /* Resources */ = {
			isa = PBXResourcesBuildPhase;
			buildActionMask = 2147483647;
			files = (
			);
			runOnlyForDeploymentPostprocessing = 0;
		};
		D1B95A682CEBDD6A00542E0E /* Resources */ = {
			isa = PBXResourcesBuildPhase;
			buildActionMask = 2147483647;
			files = (
			);
			runOnlyForDeploymentPostprocessing = 0;
		};
		D1B95A7F2CEBE76400542E0E /* Resources */ = {
			isa = PBXResourcesBuildPhase;
			buildActionMask = 2147483647;
			files = (
			);
			runOnlyForDeploymentPostprocessing = 0;
		};
/* End PBXResourcesBuildPhase section */

/* Begin PBXShellScriptBuildPhase section */
		D1829C1F2CEBEECB00920833 /* ShellScript */ = {
			isa = PBXShellScriptBuildPhase;
			buildActionMask = 2147483647;
			files = (
			);
			inputFileListPaths = (
			);
			inputPaths = (
			);
			outputFileListPaths = (
			);
			outputPaths = (
			);
			runOnlyForDeploymentPostprocessing = 0;
			shellPath = /bin/bash;
			shellScript = "export BRINGYOUR_HOME=`realpath ../..`\nexport WARP_HOME=\"$BRINGYOUR_HOME\"\nexport WARP_VERSION_HOME=\"$BRINGYOUR_HOME/version\"\nexport PATH=\"$PATH:$BRINGYOUR_HOME/warp/warpctl/build/darwin/arm64\"\nexport PATH=\"$PATH:/usr/local/go/bin:$HOME/go/bin\"\ncd ../../sdk\nmake init\nmake build_apple\n";
		};
		D1B95A922CEBE7D200542E0E /* ShellScript */ = {
			isa = PBXShellScriptBuildPhase;
			buildActionMask = 8;
			files = (
			);
			inputFileListPaths = (
			);
			inputPaths = (
			);
			outputFileListPaths = (
			);
			outputPaths = (
			);
			runOnlyForDeploymentPostprocessing = 1;
			shellPath = /bin/bash;
			shellScript = "export BRINGYOUR_HOME=`realpath ../..`\nexport WARP_HOME=\"$BRINGYOUR_HOME\"\nexport WARP_VERSION_HOME=\"$BRINGYOUR_HOME/version\"\nexport PATH=\"$PATH:$BRINGYOUR_HOME/warp/warpctl/build/darwin/arm64\"\nexport PATH=\"$PATH:/usr/local/go/bin:$HOME/go/bin\"\ncd ../../sdk\nmake init\nmake build_apple\n";
		};
/* End PBXShellScriptBuildPhase section */

/* Begin PBXSourcesBuildPhase section */
		D1B95A4B2CEBDD6900542E0E /* Sources */ = {
			isa = PBXSourcesBuildPhase;
			buildActionMask = 2147483647;
			files = (
			);
			runOnlyForDeploymentPostprocessing = 0;
		};
		D1B95A5C2CEBDD6A00542E0E /* Sources */ = {
			isa = PBXSourcesBuildPhase;
			buildActionMask = 2147483647;
			files = (
			);
			runOnlyForDeploymentPostprocessing = 0;
		};
		D1B95A662CEBDD6A00542E0E /* Sources */ = {
			isa = PBXSourcesBuildPhase;
			buildActionMask = 2147483647;
			files = (
			);
			runOnlyForDeploymentPostprocessing = 0;
		};
		D1B95A7D2CEBE76400542E0E /* Sources */ = {
			isa = PBXSourcesBuildPhase;
			buildActionMask = 2147483647;
			files = (
			);
			runOnlyForDeploymentPostprocessing = 0;
		};
/* End PBXSourcesBuildPhase section */

/* Begin PBXTargetDependency section */
		D1B95A622CEBDD6A00542E0E /* PBXTargetDependency */ = {
			isa = PBXTargetDependency;
			target = D1B95A4E2CEBDD6900542E0E /* URnetwork */;
			targetProxy = D1B95A612CEBDD6A00542E0E /* PBXContainerItemProxy */;
		};
		D1B95A6C2CEBDD6A00542E0E /* PBXTargetDependency */ = {
			isa = PBXTargetDependency;
			target = D1B95A4E2CEBDD6900542E0E /* URnetwork */;
			targetProxy = D1B95A6B2CEBDD6A00542E0E /* PBXContainerItemProxy */;
		};
		D1B95A8B2CEBE76400542E0E /* PBXTargetDependency */ = {
			isa = PBXTargetDependency;
			target = D1B95A802CEBE76400542E0E /* URnetworkVPN */;
			targetProxy = D1B95A8A2CEBE76400542E0E /* PBXContainerItemProxy */;
		};
/* End PBXTargetDependency section */

/* Begin XCBuildConfiguration section */
		D1B95A722CEBDD6B00542E0E /* Debug */ = {
			isa = XCBuildConfiguration;
			buildSettings = {
				ALWAYS_SEARCH_USER_PATHS = NO;
				ASSETCATALOG_COMPILER_GENERATE_SWIFT_ASSET_SYMBOL_EXTENSIONS = YES;
				CLANG_ANALYZER_LOCALIZABILITY_NONLOCALIZED = YES;
				CLANG_ANALYZER_NONNULL = YES;
				CLANG_ANALYZER_NUMBER_OBJECT_CONVERSION = YES_AGGRESSIVE;
				CLANG_CXX_LANGUAGE_STANDARD = "gnu++20";
				CLANG_ENABLE_MODULES = YES;
				CLANG_ENABLE_OBJC_ARC = YES;
				CLANG_ENABLE_OBJC_WEAK = YES;
				CLANG_WARN_BLOCK_CAPTURE_AUTORELEASING = YES;
				CLANG_WARN_BOOL_CONVERSION = YES;
				CLANG_WARN_COMMA = YES;
				CLANG_WARN_CONSTANT_CONVERSION = YES;
				CLANG_WARN_DEPRECATED_OBJC_IMPLEMENTATIONS = YES;
				CLANG_WARN_DIRECT_OBJC_ISA_USAGE = YES_ERROR;
				CLANG_WARN_DOCUMENTATION_COMMENTS = YES;
				CLANG_WARN_EMPTY_BODY = YES;
				CLANG_WARN_ENUM_CONVERSION = YES;
				CLANG_WARN_INFINITE_RECURSION = YES;
				CLANG_WARN_INT_CONVERSION = YES;
				CLANG_WARN_NON_LITERAL_NULL_CONVERSION = YES;
				CLANG_WARN_OBJC_IMPLICIT_RETAIN_SELF = YES;
				CLANG_WARN_OBJC_LITERAL_CONVERSION = YES;
				CLANG_WARN_OBJC_ROOT_CLASS = YES_ERROR;
				CLANG_WARN_QUOTED_INCLUDE_IN_FRAMEWORK_HEADER = YES;
				CLANG_WARN_RANGE_LOOP_ANALYSIS = YES;
				CLANG_WARN_STRICT_PROTOTYPES = YES;
				CLANG_WARN_SUSPICIOUS_MOVE = YES;
				CLANG_WARN_UNGUARDED_AVAILABILITY = YES_AGGRESSIVE;
				CLANG_WARN_UNREACHABLE_CODE = YES;
				CLANG_WARN__DUPLICATE_METHOD_MATCH = YES;
				COPY_PHASE_STRIP = NO;
				DEAD_CODE_STRIPPING = YES;
				DEBUG_INFORMATION_FORMAT = dwarf;
				ENABLE_STRICT_OBJC_MSGSEND = YES;
				ENABLE_TESTABILITY = YES;
				ENABLE_USER_SCRIPT_SANDBOXING = YES;
				GCC_C_LANGUAGE_STANDARD = gnu17;
				GCC_DYNAMIC_NO_PIC = NO;
				GCC_NO_COMMON_BLOCKS = YES;
				GCC_OPTIMIZATION_LEVEL = 0;
				GCC_PREPROCESSOR_DEFINITIONS = (
					"DEBUG=1",
					"$(inherited)",
				);
				GCC_WARN_64_TO_32_BIT_CONVERSION = YES;
				GCC_WARN_ABOUT_RETURN_TYPE = YES_ERROR;
				GCC_WARN_UNDECLARED_SELECTOR = YES;
				GCC_WARN_UNINITIALIZED_AUTOS = YES_AGGRESSIVE;
				GCC_WARN_UNUSED_FUNCTION = YES;
				GCC_WARN_UNUSED_VARIABLE = YES;
				LOCALIZATION_PREFERS_STRING_CATALOGS = YES;
				MTL_ENABLE_DEBUG_INFO = INCLUDE_SOURCE;
				MTL_FAST_MATH = YES;
				ONLY_ACTIVE_ARCH = YES;
				SWIFT_ACTIVE_COMPILATION_CONDITIONS = "DEBUG $(inherited)";
				SWIFT_EMIT_LOC_STRINGS = YES;
				SWIFT_OPTIMIZATION_LEVEL = "-Onone";
			};
			name = Debug;
		};
		D1B95A732CEBDD6B00542E0E /* Release */ = {
			isa = XCBuildConfiguration;
			buildSettings = {
				ALWAYS_SEARCH_USER_PATHS = NO;
				ASSETCATALOG_COMPILER_GENERATE_SWIFT_ASSET_SYMBOL_EXTENSIONS = YES;
				CLANG_ANALYZER_LOCALIZABILITY_NONLOCALIZED = YES;
				CLANG_ANALYZER_NONNULL = YES;
				CLANG_ANALYZER_NUMBER_OBJECT_CONVERSION = YES_AGGRESSIVE;
				CLANG_CXX_LANGUAGE_STANDARD = "gnu++20";
				CLANG_ENABLE_MODULES = YES;
				CLANG_ENABLE_OBJC_ARC = YES;
				CLANG_ENABLE_OBJC_WEAK = YES;
				CLANG_WARN_BLOCK_CAPTURE_AUTORELEASING = YES;
				CLANG_WARN_BOOL_CONVERSION = YES;
				CLANG_WARN_COMMA = YES;
				CLANG_WARN_CONSTANT_CONVERSION = YES;
				CLANG_WARN_DEPRECATED_OBJC_IMPLEMENTATIONS = YES;
				CLANG_WARN_DIRECT_OBJC_ISA_USAGE = YES_ERROR;
				CLANG_WARN_DOCUMENTATION_COMMENTS = YES;
				CLANG_WARN_EMPTY_BODY = YES;
				CLANG_WARN_ENUM_CONVERSION = YES;
				CLANG_WARN_INFINITE_RECURSION = YES;
				CLANG_WARN_INT_CONVERSION = YES;
				CLANG_WARN_NON_LITERAL_NULL_CONVERSION = YES;
				CLANG_WARN_OBJC_IMPLICIT_RETAIN_SELF = YES;
				CLANG_WARN_OBJC_LITERAL_CONVERSION = YES;
				CLANG_WARN_OBJC_ROOT_CLASS = YES_ERROR;
				CLANG_WARN_QUOTED_INCLUDE_IN_FRAMEWORK_HEADER = YES;
				CLANG_WARN_RANGE_LOOP_ANALYSIS = YES;
				CLANG_WARN_STRICT_PROTOTYPES = YES;
				CLANG_WARN_SUSPICIOUS_MOVE = YES;
				CLANG_WARN_UNGUARDED_AVAILABILITY = YES_AGGRESSIVE;
				CLANG_WARN_UNREACHABLE_CODE = YES;
				CLANG_WARN__DUPLICATE_METHOD_MATCH = YES;
				COPY_PHASE_STRIP = NO;
				DEAD_CODE_STRIPPING = YES;
				DEBUG_INFORMATION_FORMAT = "dwarf-with-dsym";
				ENABLE_NS_ASSERTIONS = NO;
				ENABLE_STRICT_OBJC_MSGSEND = YES;
				ENABLE_USER_SCRIPT_SANDBOXING = YES;
				GCC_C_LANGUAGE_STANDARD = gnu17;
				GCC_NO_COMMON_BLOCKS = YES;
				GCC_WARN_64_TO_32_BIT_CONVERSION = YES;
				GCC_WARN_ABOUT_RETURN_TYPE = YES_ERROR;
				GCC_WARN_UNDECLARED_SELECTOR = YES;
				GCC_WARN_UNINITIALIZED_AUTOS = YES_AGGRESSIVE;
				GCC_WARN_UNUSED_FUNCTION = YES;
				GCC_WARN_UNUSED_VARIABLE = YES;
				LOCALIZATION_PREFERS_STRING_CATALOGS = YES;
				MTL_ENABLE_DEBUG_INFO = NO;
				MTL_FAST_MATH = YES;
				SWIFT_COMPILATION_MODE = wholemodule;
				SWIFT_EMIT_LOC_STRINGS = YES;
			};
			name = Release;
		};
		D1B95A752CEBDD6B00542E0E /* Debug */ = {
			isa = XCBuildConfiguration;
			buildSettings = {
				ASSETCATALOG_COMPILER_APPICON_NAME = AppIcon;
				ASSETCATALOG_COMPILER_GLOBAL_ACCENT_COLOR_NAME = AccentColor;
				ASSETCATALOG_COMPILER_INCLUDE_ALL_APPICON_ASSETS = NO;
				CODE_SIGN_ENTITLEMENTS = network/network.entitlements;
				CODE_SIGN_IDENTITY = "Apple Development";
				CODE_SIGN_STYLE = Automatic;
				CURRENT_PROJECT_VERSION = 4;
				DEAD_CODE_STRIPPING = YES;
				DEVELOPMENT_ASSET_PATHS = "\"network/Preview Content\"";
				DEVELOPMENT_TEAM = 6BGU69Q742;
				ENABLE_HARDENED_RUNTIME = YES;
				ENABLE_PREVIEWS = YES;
				GENERATE_INFOPLIST_FILE = YES;
				INFOPLIST_FILE = "URnetwork-Info.plist";
				INFOPLIST_KEY_CFBundleDisplayName = URnetwork;
				INFOPLIST_KEY_LSApplicationCategoryType = "public.app-category.utilities";
				"INFOPLIST_KEY_UIApplicationSceneManifest_Generation[sdk=iphoneos*]" = YES;
				"INFOPLIST_KEY_UIApplicationSceneManifest_Generation[sdk=iphonesimulator*]" = YES;
				"INFOPLIST_KEY_UIApplicationSupportsIndirectInputEvents[sdk=iphoneos*]" = YES;
				"INFOPLIST_KEY_UIApplicationSupportsIndirectInputEvents[sdk=iphonesimulator*]" = YES;
				"INFOPLIST_KEY_UILaunchScreen_Generation[sdk=iphoneos*]" = YES;
				"INFOPLIST_KEY_UILaunchScreen_Generation[sdk=iphonesimulator*]" = YES;
				INFOPLIST_KEY_UILaunchStoryboardName = LaunchScreen;
				"INFOPLIST_KEY_UIStatusBarStyle[sdk=iphoneos*]" = UIStatusBarStyleDefault;
				"INFOPLIST_KEY_UIStatusBarStyle[sdk=iphonesimulator*]" = UIStatusBarStyleDefault;
				INFOPLIST_KEY_UISupportedInterfaceOrientations = UIInterfaceOrientationPortrait;
				INFOPLIST_KEY_UISupportedInterfaceOrientations_iPad = "UIInterfaceOrientationLandscapeLeft UIInterfaceOrientationLandscapeRight UIInterfaceOrientationPortrait UIInterfaceOrientationPortraitUpsideDown";
				IPHONEOS_DEPLOYMENT_TARGET = 16.6;
				LD_RUNPATH_SEARCH_PATHS = "@executable_path/Frameworks";
				"LD_RUNPATH_SEARCH_PATHS[sdk=macosx*]" = "@executable_path/../Frameworks";
<<<<<<< HEAD
				MACOSX_DEPLOYMENT_TARGET = 13.5;
				MARKETING_VERSION = 2025.1.31;
=======
				MACOSX_DEPLOYMENT_TARGET = 15.1;
				MARKETING_VERSION = 2025.2.6;
>>>>>>> 22d75981
				PRODUCT_BUNDLE_IDENTIFIER = network.ur;
				PRODUCT_NAME = "$(TARGET_NAME)";
				PROVISIONING_PROFILE_SPECIFIER = "";
				REGISTER_APP_GROUPS = NO;
				SDKROOT = auto;
				SUPPORTED_PLATFORMS = "iphoneos iphonesimulator macosx";
				SUPPORTS_MACCATALYST = NO;
				SUPPORTS_MAC_DESIGNED_FOR_IPHONE_IPAD = NO;
				SWIFT_EMIT_LOC_STRINGS = YES;
				SWIFT_VERSION = 5.0;
				TARGETED_DEVICE_FAMILY = "1,2";
				XROS_DEPLOYMENT_TARGET = 2.1;
			};
			name = Debug;
		};
		D1B95A762CEBDD6B00542E0E /* Release */ = {
			isa = XCBuildConfiguration;
			buildSettings = {
				ASSETCATALOG_COMPILER_APPICON_NAME = AppIcon;
				ASSETCATALOG_COMPILER_GLOBAL_ACCENT_COLOR_NAME = AccentColor;
				ASSETCATALOG_COMPILER_INCLUDE_ALL_APPICON_ASSETS = NO;
				CODE_SIGN_ENTITLEMENTS = network/network.entitlements;
				CODE_SIGN_IDENTITY = "Apple Development";
				CODE_SIGN_STYLE = Automatic;
				CURRENT_PROJECT_VERSION = 4;
				DEAD_CODE_STRIPPING = YES;
				DEVELOPMENT_ASSET_PATHS = "\"network/Preview Content\"";
				DEVELOPMENT_TEAM = 6BGU69Q742;
				ENABLE_HARDENED_RUNTIME = YES;
				ENABLE_PREVIEWS = YES;
				GENERATE_INFOPLIST_FILE = YES;
				INFOPLIST_FILE = "URnetwork-Info.plist";
				INFOPLIST_KEY_CFBundleDisplayName = URnetwork;
				INFOPLIST_KEY_LSApplicationCategoryType = "public.app-category.utilities";
				"INFOPLIST_KEY_UIApplicationSceneManifest_Generation[sdk=iphoneos*]" = YES;
				"INFOPLIST_KEY_UIApplicationSceneManifest_Generation[sdk=iphonesimulator*]" = YES;
				"INFOPLIST_KEY_UIApplicationSupportsIndirectInputEvents[sdk=iphoneos*]" = YES;
				"INFOPLIST_KEY_UIApplicationSupportsIndirectInputEvents[sdk=iphonesimulator*]" = YES;
				"INFOPLIST_KEY_UILaunchScreen_Generation[sdk=iphoneos*]" = YES;
				"INFOPLIST_KEY_UILaunchScreen_Generation[sdk=iphonesimulator*]" = YES;
				INFOPLIST_KEY_UILaunchStoryboardName = LaunchScreen;
				"INFOPLIST_KEY_UIStatusBarStyle[sdk=iphoneos*]" = UIStatusBarStyleDefault;
				"INFOPLIST_KEY_UIStatusBarStyle[sdk=iphonesimulator*]" = UIStatusBarStyleDefault;
				INFOPLIST_KEY_UISupportedInterfaceOrientations = UIInterfaceOrientationPortrait;
				INFOPLIST_KEY_UISupportedInterfaceOrientations_iPad = "UIInterfaceOrientationLandscapeLeft UIInterfaceOrientationLandscapeRight UIInterfaceOrientationPortrait UIInterfaceOrientationPortraitUpsideDown";
				IPHONEOS_DEPLOYMENT_TARGET = 16.6;
				LD_RUNPATH_SEARCH_PATHS = "@executable_path/Frameworks";
				"LD_RUNPATH_SEARCH_PATHS[sdk=macosx*]" = "@executable_path/../Frameworks";
<<<<<<< HEAD
				MACOSX_DEPLOYMENT_TARGET = 13.5;
				MARKETING_VERSION = 2025.1.31;
=======
				MACOSX_DEPLOYMENT_TARGET = 15.1;
				MARKETING_VERSION = 2025.2.6;
>>>>>>> 22d75981
				PRODUCT_BUNDLE_IDENTIFIER = network.ur;
				PRODUCT_NAME = "$(TARGET_NAME)";
				PROVISIONING_PROFILE_SPECIFIER = "";
				REGISTER_APP_GROUPS = NO;
				SDKROOT = auto;
				SUPPORTED_PLATFORMS = "iphoneos iphonesimulator macosx";
				SUPPORTS_MACCATALYST = NO;
				SUPPORTS_MAC_DESIGNED_FOR_IPHONE_IPAD = NO;
				SWIFT_EMIT_LOC_STRINGS = YES;
				SWIFT_VERSION = 5.0;
				TARGETED_DEVICE_FAMILY = "1,2";
				XROS_DEPLOYMENT_TARGET = 2.1;
			};
			name = Release;
		};
		D1B95A782CEBDD6B00542E0E /* Debug */ = {
			isa = XCBuildConfiguration;
			buildSettings = {
				BUNDLE_LOADER = "$(TEST_HOST)";
				CODE_SIGN_STYLE = Automatic;
				CURRENT_PROJECT_VERSION = 1;
				DEAD_CODE_STRIPPING = YES;
				DEVELOPMENT_TEAM = DWD39RZH9Z;
				GENERATE_INFOPLIST_FILE = YES;
				IPHONEOS_DEPLOYMENT_TARGET = 18.1;
				MACOSX_DEPLOYMENT_TARGET = 15.1;
				MARKETING_VERSION = 1.0;
				PRODUCT_BUNDLE_IDENTIFIER = network.ur.networkTests;
				PRODUCT_NAME = "$(TARGET_NAME)";
				SDKROOT = auto;
				SUPPORTED_PLATFORMS = "iphoneos iphonesimulator macosx xros xrsimulator";
				SWIFT_EMIT_LOC_STRINGS = NO;
				SWIFT_VERSION = 5.0;
				TARGETED_DEVICE_FAMILY = "1,2,7";
				XROS_DEPLOYMENT_TARGET = 2.1;
			};
			name = Debug;
		};
		D1B95A792CEBDD6B00542E0E /* Release */ = {
			isa = XCBuildConfiguration;
			buildSettings = {
				BUNDLE_LOADER = "$(TEST_HOST)";
				CODE_SIGN_STYLE = Automatic;
				CURRENT_PROJECT_VERSION = 1;
				DEAD_CODE_STRIPPING = YES;
				DEVELOPMENT_TEAM = DWD39RZH9Z;
				GENERATE_INFOPLIST_FILE = YES;
				IPHONEOS_DEPLOYMENT_TARGET = 18.1;
				MACOSX_DEPLOYMENT_TARGET = 15.1;
				MARKETING_VERSION = 1.0;
				PRODUCT_BUNDLE_IDENTIFIER = network.ur.networkTests;
				PRODUCT_NAME = "$(TARGET_NAME)";
				SDKROOT = auto;
				SUPPORTED_PLATFORMS = "iphoneos iphonesimulator macosx xros xrsimulator";
				SWIFT_EMIT_LOC_STRINGS = NO;
				SWIFT_VERSION = 5.0;
				TARGETED_DEVICE_FAMILY = "1,2,7";
				XROS_DEPLOYMENT_TARGET = 2.1;
			};
			name = Release;
		};
		D1B95A7B2CEBDD6B00542E0E /* Debug */ = {
			isa = XCBuildConfiguration;
			buildSettings = {
				CODE_SIGN_STYLE = Automatic;
				CURRENT_PROJECT_VERSION = 1;
				DEAD_CODE_STRIPPING = YES;
				DEVELOPMENT_TEAM = DWD39RZH9Z;
				GENERATE_INFOPLIST_FILE = YES;
				IPHONEOS_DEPLOYMENT_TARGET = 18.1;
				MACOSX_DEPLOYMENT_TARGET = 15.1;
				MARKETING_VERSION = 1.0;
				PRODUCT_BUNDLE_IDENTIFIER = network.ur.networkUITests;
				PRODUCT_NAME = "$(TARGET_NAME)";
				SDKROOT = auto;
				SUPPORTED_PLATFORMS = "iphoneos iphonesimulator macosx xros xrsimulator";
				SWIFT_EMIT_LOC_STRINGS = NO;
				SWIFT_VERSION = 5.0;
				TARGETED_DEVICE_FAMILY = "1,2,7";
				TEST_TARGET_NAME = network;
				XROS_DEPLOYMENT_TARGET = 2.1;
			};
			name = Debug;
		};
		D1B95A7C2CEBDD6B00542E0E /* Release */ = {
			isa = XCBuildConfiguration;
			buildSettings = {
				CODE_SIGN_STYLE = Automatic;
				CURRENT_PROJECT_VERSION = 1;
				DEAD_CODE_STRIPPING = YES;
				DEVELOPMENT_TEAM = DWD39RZH9Z;
				GENERATE_INFOPLIST_FILE = YES;
				IPHONEOS_DEPLOYMENT_TARGET = 18.1;
				MACOSX_DEPLOYMENT_TARGET = 15.1;
				MARKETING_VERSION = 1.0;
				PRODUCT_BUNDLE_IDENTIFIER = network.ur.networkUITests;
				PRODUCT_NAME = "$(TARGET_NAME)";
				SDKROOT = auto;
				SUPPORTED_PLATFORMS = "iphoneos iphonesimulator macosx xros xrsimulator";
				SWIFT_EMIT_LOC_STRINGS = NO;
				SWIFT_VERSION = 5.0;
				TARGETED_DEVICE_FAMILY = "1,2,7";
				TEST_TARGET_NAME = network;
				XROS_DEPLOYMENT_TARGET = 2.1;
			};
			name = Release;
		};
		D1B95A8F2CEBE76400542E0E /* Debug */ = {
			isa = XCBuildConfiguration;
			buildSettings = {
				CODE_SIGN_ENTITLEMENTS = extension/extension.entitlements;
				CODE_SIGN_IDENTITY = "Apple Development";
				CODE_SIGN_STYLE = Automatic;
				CURRENT_PROJECT_VERSION = 4;
				DEVELOPMENT_TEAM = 6BGU69Q742;
				GENERATE_INFOPLIST_FILE = YES;
				INFOPLIST_FILE = extension/Info.plist;
				INFOPLIST_KEY_CFBundleDisplayName = URnetworkVPN;
				INFOPLIST_KEY_NSHumanReadableCopyright = "";
				IPHONEOS_DEPLOYMENT_TARGET = 16.6;
				LD_RUNPATH_SEARCH_PATHS = (
					"$(inherited)",
					"@executable_path/Frameworks",
					"@executable_path/../../Frameworks",
				);
				MARKETING_VERSION = 2025.2.6;
				PRODUCT_BUNDLE_IDENTIFIER = network.ur.extension;
				PRODUCT_NAME = "$(TARGET_NAME)";
				PROVISIONING_PROFILE_SPECIFIER = "";
				REGISTER_APP_GROUPS = NO;
				SDKROOT = iphoneos;
				SKIP_INSTALL = NO;
				SUPPORTED_PLATFORMS = "iphoneos iphonesimulator macosx";
				SUPPORTS_MACCATALYST = NO;
				SUPPORTS_MAC_DESIGNED_FOR_IPHONE_IPAD = NO;
				SWIFT_EMIT_LOC_STRINGS = YES;
				SWIFT_VERSION = 5.0;
				TARGETED_DEVICE_FAMILY = "1,2";
			};
			name = Debug;
		};
		D1B95A902CEBE76400542E0E /* Release */ = {
			isa = XCBuildConfiguration;
			buildSettings = {
				CODE_SIGN_ENTITLEMENTS = extension/extension.entitlements;
				CODE_SIGN_IDENTITY = "Apple Development";
				CODE_SIGN_STYLE = Automatic;
				CURRENT_PROJECT_VERSION = 4;
				DEVELOPMENT_TEAM = 6BGU69Q742;
				GENERATE_INFOPLIST_FILE = YES;
				INFOPLIST_FILE = extension/Info.plist;
				INFOPLIST_KEY_CFBundleDisplayName = URnetworkVPN;
				INFOPLIST_KEY_NSHumanReadableCopyright = "";
				IPHONEOS_DEPLOYMENT_TARGET = 16.6;
				LD_RUNPATH_SEARCH_PATHS = (
					"$(inherited)",
					"@executable_path/Frameworks",
					"@executable_path/../../Frameworks",
				);
				MARKETING_VERSION = 2025.2.6;
				PRODUCT_BUNDLE_IDENTIFIER = network.ur.extension;
				PRODUCT_NAME = "$(TARGET_NAME)";
				PROVISIONING_PROFILE_SPECIFIER = "";
				REGISTER_APP_GROUPS = NO;
				SDKROOT = iphoneos;
				SKIP_INSTALL = NO;
				SUPPORTED_PLATFORMS = "iphoneos iphonesimulator macosx";
				SUPPORTS_MACCATALYST = NO;
				SUPPORTS_MAC_DESIGNED_FOR_IPHONE_IPAD = NO;
				SWIFT_EMIT_LOC_STRINGS = YES;
				SWIFT_VERSION = 5.0;
				TARGETED_DEVICE_FAMILY = "1,2";
				VALIDATE_PRODUCT = YES;
			};
			name = Release;
		};
/* End XCBuildConfiguration section */

/* Begin XCConfigurationList section */
		D1B95A4A2CEBDD6900542E0E /* Build configuration list for PBXProject "app" */ = {
			isa = XCConfigurationList;
			buildConfigurations = (
				D1B95A722CEBDD6B00542E0E /* Debug */,
				D1B95A732CEBDD6B00542E0E /* Release */,
			);
			defaultConfigurationIsVisible = 0;
			defaultConfigurationName = Release;
		};
		D1B95A742CEBDD6B00542E0E /* Build configuration list for PBXNativeTarget "URnetwork" */ = {
			isa = XCConfigurationList;
			buildConfigurations = (
				D1B95A752CEBDD6B00542E0E /* Debug */,
				D1B95A762CEBDD6B00542E0E /* Release */,
			);
			defaultConfigurationIsVisible = 0;
			defaultConfigurationName = Release;
		};
		D1B95A772CEBDD6B00542E0E /* Build configuration list for PBXNativeTarget "networkTests" */ = {
			isa = XCConfigurationList;
			buildConfigurations = (
				D1B95A782CEBDD6B00542E0E /* Debug */,
				D1B95A792CEBDD6B00542E0E /* Release */,
			);
			defaultConfigurationIsVisible = 0;
			defaultConfigurationName = Release;
		};
		D1B95A7A2CEBDD6B00542E0E /* Build configuration list for PBXNativeTarget "networkUITests" */ = {
			isa = XCConfigurationList;
			buildConfigurations = (
				D1B95A7B2CEBDD6B00542E0E /* Debug */,
				D1B95A7C2CEBDD6B00542E0E /* Release */,
			);
			defaultConfigurationIsVisible = 0;
			defaultConfigurationName = Release;
		};
		D1B95A8E2CEBE76400542E0E /* Build configuration list for PBXNativeTarget "URnetworkVPN" */ = {
			isa = XCConfigurationList;
			buildConfigurations = (
				D1B95A8F2CEBE76400542E0E /* Debug */,
				D1B95A902CEBE76400542E0E /* Release */,
			);
			defaultConfigurationIsVisible = 0;
			defaultConfigurationName = Release;
		};
/* End XCConfigurationList section */

/* Begin XCLocalSwiftPackageReference section */
		D1829C202CEBF08F00920833 /* XCLocalSwiftPackageReference "URnetworkSdk" */ = {
			isa = XCLocalSwiftPackageReference;
			relativePath = URnetworkSdk;
		};
/* End XCLocalSwiftPackageReference section */

/* Begin XCRemoteSwiftPackageReference section */
		17041CF52D026BE4003F4D5A /* XCRemoteSwiftPackageReference "GoogleSignIn-iOS" */ = {
			isa = XCRemoteSwiftPackageReference;
			repositoryURL = "https://github.com/google/GoogleSignIn-iOS";
			requirement = {
				kind = upToNextMajorVersion;
				minimumVersion = 8.0.0;
			};
		};
/* End XCRemoteSwiftPackageReference section */

/* Begin XCSwiftPackageProductDependency section */
		17041CF62D026BE4003F4D5A /* GoogleSignIn */ = {
			isa = XCSwiftPackageProductDependency;
			package = 17041CF52D026BE4003F4D5A /* XCRemoteSwiftPackageReference "GoogleSignIn-iOS" */;
			productName = GoogleSignIn;
		};
		17041CF82D026BE4003F4D5A /* GoogleSignInSwift */ = {
			isa = XCSwiftPackageProductDependency;
			package = 17041CF52D026BE4003F4D5A /* XCRemoteSwiftPackageReference "GoogleSignIn-iOS" */;
			productName = GoogleSignInSwift;
		};
		D1829C212CEBF0D700920833 /* URnetworkSdk */ = {
			isa = XCSwiftPackageProductDependency;
			package = D1829C202CEBF08F00920833 /* XCLocalSwiftPackageReference "URnetworkSdk" */;
			productName = URnetworkSdk;
		};
		D1829C232CEBF0E300920833 /* URnetworkSdk */ = {
			isa = XCSwiftPackageProductDependency;
			package = D1829C202CEBF08F00920833 /* XCLocalSwiftPackageReference "URnetworkSdk" */;
			productName = URnetworkSdk;
		};
/* End XCSwiftPackageProductDependency section */
	};
	rootObject = D1B95A472CEBDD6900542E0E /* Project object */;
}<|MERGE_RESOLUTION|>--- conflicted
+++ resolved
@@ -617,13 +617,8 @@
 				IPHONEOS_DEPLOYMENT_TARGET = 16.6;
 				LD_RUNPATH_SEARCH_PATHS = "@executable_path/Frameworks";
 				"LD_RUNPATH_SEARCH_PATHS[sdk=macosx*]" = "@executable_path/../Frameworks";
-<<<<<<< HEAD
 				MACOSX_DEPLOYMENT_TARGET = 13.5;
-				MARKETING_VERSION = 2025.1.31;
-=======
-				MACOSX_DEPLOYMENT_TARGET = 15.1;
 				MARKETING_VERSION = 2025.2.6;
->>>>>>> 22d75981
 				PRODUCT_BUNDLE_IDENTIFIER = network.ur;
 				PRODUCT_NAME = "$(TARGET_NAME)";
 				PROVISIONING_PROFILE_SPECIFIER = "";
@@ -672,13 +667,8 @@
 				IPHONEOS_DEPLOYMENT_TARGET = 16.6;
 				LD_RUNPATH_SEARCH_PATHS = "@executable_path/Frameworks";
 				"LD_RUNPATH_SEARCH_PATHS[sdk=macosx*]" = "@executable_path/../Frameworks";
-<<<<<<< HEAD
 				MACOSX_DEPLOYMENT_TARGET = 13.5;
-				MARKETING_VERSION = 2025.1.31;
-=======
-				MACOSX_DEPLOYMENT_TARGET = 15.1;
 				MARKETING_VERSION = 2025.2.6;
->>>>>>> 22d75981
 				PRODUCT_BUNDLE_IDENTIFIER = network.ur;
 				PRODUCT_NAME = "$(TARGET_NAME)";
 				PROVISIONING_PROFILE_SPECIFIER = "";
