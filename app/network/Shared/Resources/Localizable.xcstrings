--- conflicted
+++ resolved
@@ -1436,15 +1436,7 @@
         }
       }
     },
-<<<<<<< HEAD
-    "Connect URnetwork VPN" : {
-=======
     "Connect external wallet" : {
->>>>>>> e7d833fa
-
-    },
-    "Connect wallet" : {
-      "extractionState" : "stale",
       "localizations" : {
         "ar" : {
           "stringUnit" : {
@@ -1467,7 +1459,7 @@
         "en" : {
           "stringUnit" : {
             "state" : "translated",
-            "value" : "Connect wallet"
+            "value" : "Connect external wallet"
           }
         },
         "es" : {
@@ -1585,6 +1577,9 @@
           }
         }
       }
+    },
+    "Connect URnetwork VPN" : {
+
     },
     "Connect Wallet" : {
       "localizations" : {
@@ -4281,6 +4276,9 @@
       }
     },
     "Failed to connect" : {
+
+    },
+    "Failed to connect URnetwork" : {
 
     },
     "Feedback" : {
@@ -11975,6 +11973,12 @@
     "URid" : {
       "shouldTranslate" : false
     },
+    "URnetwork is already connected" : {
+
+    },
+    "URnetwork is disconnected" : {
+
+    },
     "URnetwork Referral Code" : {
       "localizations" : {
         "ar" : {
@@ -12549,12 +12553,6 @@
         }
       }
     },
-    "You are already connected" : {
-
-    },
-    "You are disconnected" : {
-
-    },
     "You may need to your check spam folder or unblock no-reply@ur.io" : {
       "localizations" : {
         "ar" : {
