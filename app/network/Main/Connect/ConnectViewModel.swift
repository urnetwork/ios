//
//  ConnectViewModel.swift
//  URnetwork
//
//  Created by Stuart Kuentzel on 2024/12/10.
//

import Foundation
import URnetworkSdk
import SwiftUI
import Combine

private class FindLocationsCallback: SdkCallback<SdkFindLocationsResult, SdkFindLocationsCallbackProtocol>, SdkFindLocationsCallbackProtocol {
    func result(_ result: SdkFindLocationsResult?, err: Error?) {
        handleResult(result, err: err)
    }
}

enum FetchProvidersError: Error {
    case noProvidersFound
}

private class GridListener: NSObject, SdkGridListenerProtocol {
    private let callback: () -> Void

    init(callback: @escaping () -> Void) {
        self.callback = callback
    }
    
    func gridChanged() {
        callback()
    }
}

private class ConnectionStatusListener: NSObject, SdkConnectionStatusListenerProtocol {

    private let callback: () -> Void

    init(callback: @escaping () -> Void) {
        self.callback = callback
    }
    
    func connectionStatusChanged() {
        callback()
    }
    
}

private class SelectedLocationListener: NSObject, SdkSelectedLocationListenerProtocol {
    
    private let callback: (_ location: SdkConnectLocation?) -> Void

    init(callback: @escaping (SdkConnectLocation?) -> Void) {
        self.callback = callback
    }
    
    func selectedLocationChanged(_ location: SdkConnectLocation?) {
        callback(location)
    }
}

enum ConnectionStatus: String {
    case disconnected = "DISCONNECTED"
    case connecting = "CONNECTING"
    case destinationSet = "DESTINATION_SET"
    case connected = "CONNECTED"
}

extension ConnectView {
    
    class ViewModel: ObservableObject {
         
        /**
         * Provider groups
         */
        @Published private(set) var providerCountries: [SdkConnectLocation] = []
        @Published private(set) var providerPromoted: [SdkConnectLocation] = []
        @Published private(set) var providerDevices: [SdkConnectLocation] = []
        @Published private(set) var providerRegions: [SdkConnectLocation] = []
        @Published private(set) var providerCities: [SdkConnectLocation] = []
        @Published private(set) var providerBestSearchMatches: [SdkConnectLocation] = []
        
        /**
         * Connection status
         */
        @Published private(set) var connectionStatus: ConnectionStatus?
        
        /**
         * Connect grid
         */
        @Published private(set) var grid: SdkConnectGrid? = nil // might not need this to be tracked...
        @Published private(set) var windowCurrentSize: Int32 = 0
        @Published private(set) var gridPoints: [SdkId: SdkProviderGridPoint] = [:]
        @Published private(set) var gridWidth: Int32 = 0
        
        /**
         * Selected Provider
         */
        @Published private(set) var selectedProvider: SdkConnectLocation?
        
        /**
         * Search
         */
        private var cancellables = Set<AnyCancellable>()
        private var debounceTimer: AnyCancellable?
        @Published var searchQuery: String = ""
        
        /**
         * Prompt ratings
         */
        var requestReview: (() -> Void)?
        
        /**
         * Upgrade guest account sheet
         */
        @Published var isPresentedCreateAccount: Bool = false
        
        
        var api: SdkApi
        var device: SdkDeviceRemote?
        var connectViewController: SdkConnectViewController?
        
        init(api: SdkApi, device: SdkDeviceRemote?, connectViewController: SdkConnectViewController?) {
            self.api = api
            self.connectViewController = connectViewController
            self.addGridListener()
            self.addConnectionStatusListener()
            self.addSelectedLocationListener()
            
            self.updateConnectionStatus()
            
            self.selectedProvider = device?.getConnectLocation()
            
            // when search changes
            // debounce and fire search
            $searchQuery
                .debounce(for: .milliseconds(300), scheduler: RunLoop.main)
                .sink { [weak self] query in
                    self?.performSearch(query)
                }
                .store(in: &cancellables)
            
        }
        
        /**
         * Used in the provider list
         */
        func connect(_ provider: SdkConnectLocation) {
            connectViewController?.connect(provider)
            try? device?.getNetworkSpace()?.getAsyncLocalState()?.getLocalState()?.setConnectLocation(provider)
        }
        
        /**
         * Used for the main  connect button
         */
        func connect() {
            if let selectedProvider = self.selectedProvider {
                connectViewController?.connect(selectedProvider)
            } else {
                connectViewController?.connectBestAvailable()
            }
        }
        
        func connectBestAvailable() {
            connectViewController?.connectBestAvailable()
        }
        
        func disconnect() {
            connectViewController?.disconnect()
        }
        
        private func addSelectedLocationListener() {
            let listener = SelectedLocationListener { [weak self] selectedLocation in
                
                guard let self = self else {
                    print("SelectedLocationListener no self found")
                    return
                }
<<<<<<< HEAD
                
                print("new selected location is: \(selectedLocation?.name ?? "none")")
                DispatchQueue.main.async {
=======
            
                DispatchQueue.main.async {
                    print("new selected location is: \(selectedLocation?.name ?? "none")")
>>>>>>> c92e3336
                    self.selectedProvider = selectedLocation
                }
            }
            connectViewController?.add(listener)
        }
        
        func getProviderColor(_ provider: SdkConnectLocation) -> Color {
            return Color(hex: SdkGetColorHex(
                provider.locationType == SdkLocationTypeCountry ? provider.countryCode : provider.connectLocationId?.string()
            ))
        }
        
    }
    
}

// MARK: connect
extension ConnectView.ViewModel {
    
}

// MARK: providers list
extension ConnectView.ViewModel {
    
    private func flattenConnectLocationList(_ connectLocationList: SdkConnectLocationList) -> [SdkConnectLocation] {
        
        var locations: [SdkConnectLocation] = []
        let len = connectLocationList.len()
        
        // ensure not an empty list
        if len > 0 {
            
            // loop
            for i in 0..<len {
                
                // unwrap connect location
                if let location = connectLocationList.get(i) {
                    
                    // append to the connect location array
                    locations.append(location)
                }
            }
        }
        
        return locations
        
    }
    
    private func searchProviders(_ query: String) async -> Result<Void, Error> {
        do {
            
            let result: SdkFilteredLocations = try await withCheckedThrowingContinuation { [weak self] continuation in
                
                guard let self = self else { return }
                
                let callback = FindLocationsCallback { result, err in
                    
                    if let err = err {
                        continuation.resume(throwing: err)
                        return
                    }
                    
                    let filteredLocations = SdkGetFilteredLocationsFromResult(result, query)
                    
                    guard let filteredLocations = filteredLocations else {
                        continuation.resume(throwing: FetchProvidersError.noProvidersFound)
                        return
                    }
                    
                    continuation.resume(returning: filteredLocations)
                    
                }
                
                let args = SdkFindLocationsArgs()
                args.query = query
                
                api.findProviderLocations(args, callback: callback)
            }
            
            self.handleLocations(result)
            
            return .success(())
            
        } catch (let error) {
            return .failure(error)
        }
    }
    
    private func handleLocations(_ result: SdkFilteredLocations) {
        DispatchQueue.main.async {
            self.providerCountries.removeAll()
            self.providerPromoted.removeAll()
            self.providerDevices.removeAll()
            self.providerRegions.removeAll()
            self.providerCities.removeAll()
            self.providerBestSearchMatches.removeAll()
            
            if let countries = result.countries {
                self.providerCountries.append(contentsOf: self.flattenConnectLocationList(countries))
            }
            
            if let promoted = result.promoted {
                self.providerPromoted.append(contentsOf: self.flattenConnectLocationList(promoted))
            }
            
            if let devices = result.devices {
                self.providerDevices.append(contentsOf: self.flattenConnectLocationList(devices))
            }
            
            if let regions = result.regions {
                self.providerRegions.append(contentsOf: self.flattenConnectLocationList(regions))
            }
            
            if let cities = result.cities {
                self.providerCities.append(contentsOf: self.flattenConnectLocationList(cities))
            }
            
            if let bestMatches = result.bestMatches {
                self.providerBestSearchMatches.append(contentsOf: self.flattenConnectLocationList(bestMatches))
            }
            
        }
    }
    
    private func performSearch(_ query: String) {
        Task {
            await filterLocations(query)
        }
    }
    
    func filterLocations(_ query: String) async -> Result<Void, Error> {
        
        if query.isEmpty {
            return await self.getAllProviders()
        } else {
            return await searchProviders(query)
        }
        
    }
    
    private func getAllProviders() async -> Result<Void, Error> {
        
        do {
            
            let result: SdkFilteredLocations = try await withCheckedThrowingContinuation { [weak self] continuation in
                
                guard let self = self else { return }
                
                let callback = FindLocationsCallback { result, err in
                    
                    if let err = err {
                        continuation.resume(throwing: err)
                        return
                    }
                    
                    let filter = ""
                    let filteredLocations = SdkGetFilteredLocationsFromResult(result, filter)
                    
                    guard let filteredLocations = filteredLocations else {
                        continuation.resume(throwing: FetchProvidersError.noProvidersFound)
                        return
                    }
                    
                    continuation.resume(returning: filteredLocations)
                    
                }
                
                api.getProviderLocations(callback)
            }
            
            self.handleLocations(result)
            
            return .success(())
            
        } catch (let error) {
            return .failure(error)
        }
        
    }
    
}

/**
 * Grid
 */

extension ConnectView.ViewModel {
    
    
    private func addGridListener() {
        let listener = GridListener { [weak self] in
            
            guard let self = self else {
                return
            }
            
            DispatchQueue.main.async {
                self.updateGrid()
                
            }
            
        }
        connectViewController?.add(listener)
        updateGrid()
    }
    
    private func updateGrid() {
        
           self.grid = self.connectViewController?.getGrid()
           
           if let grid = self.grid {
               self.gridWidth = grid.getWidth()
               self.windowCurrentSize = grid.getWindowCurrentSize()
               
               let gridPointList = grid.getProviderGridPointList()
               
               guard let gridPointList = gridPointList else {
                   print("grid point list is nil")
                   return
               }
               
               var gridPoints: [SdkId: SdkProviderGridPoint] = [:]
               
               for i in 0..<gridPointList.len() {
                   
                   let gridPoint = gridPointList.get(i)
                   
                   if let gridPoint = gridPoint, let clientId = gridPoint.clientId {
                       gridPoints[clientId] = gridPoint
                       
                       let state = gridPoint.state
                       print("grid point \(clientId.idStr) state is \(state)")
                   }
                   
               }
               
               self.gridPoints = gridPoints
               
           } else {
               self.windowCurrentSize = 0
               self.gridPoints = [:]
               self.gridWidth = 0
           }
    }
    
}

// MARK: connection status
extension ConnectView.ViewModel {
    
    private func addConnectionStatusListener() {
        let listener = ConnectionStatusListener { [weak self] in
            print("connection status listener hit")
            
            guard let self = self else {
                return
            }
                
            DispatchQueue.main.async {
                self.updateConnectionStatus()
            }
            
        }
        connectViewController?.add(listener)
    }
    
    private func updateConnectionStatus() {
        guard let statusString = self.connectViewController?.getConnectionStatus() else {
            print("no status present")
            return
        }
        
        if let status = ConnectionStatus(rawValue: statusString) {
            self.connectionStatus = status
            
            if status == .connected {
                if let requestReview = self.requestReview {
                    requestReview()
                }
            }
        }
    }
    
}<|MERGE_RESOLUTION|>--- conflicted
+++ resolved
@@ -176,15 +176,9 @@
                     print("SelectedLocationListener no self found")
                     return
                 }
-<<<<<<< HEAD
-                
-                print("new selected location is: \(selectedLocation?.name ?? "none")")
-                DispatchQueue.main.async {
-=======
             
                 DispatchQueue.main.async {
                     print("new selected location is: \(selectedLocation?.name ?? "none")")
->>>>>>> c92e3336
                     self.selectedProvider = selectedLocation
                 }
             }
