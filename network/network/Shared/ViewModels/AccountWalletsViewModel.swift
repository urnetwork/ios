//
//  WalletsViewModel.swift
//  URnetwork
//
//  Created by Stuart Kuentzel on 2024/12/15.
//

import Foundation
import URnetworkSdk

private class TransferStatsCallback: SdkCallback<SdkTransferStatsResult, SdkGetTransferStatsCallbackProtocol>, SdkGetTransferStatsCallbackProtocol {
    func result(_ result: SdkTransferStatsResult?, err: Error?) {
        handleResult(result, err: err)
    }
}

private class GetAccountWalletsCallback: SdkCallback<SdkGetAccountWalletsResult, SdkGetAccountWalletsCallbackProtocol>, SdkGetAccountWalletsCallbackProtocol {
    func result(_ result: SdkGetAccountWalletsResult?, err: Error?) {
        handleResult(result, err: err)
    }
}

private class RemoveWalletCallback: SdkCallback<SdkRemoveWalletResult, SdkRemoveWalletCallbackProtocol>, SdkRemoveWalletCallbackProtocol {
    func result(_ result: SdkRemoveWalletResult?, err: Error?) {
        handleResult(result, err: err)
    }
}

enum RemoveWalletError: Error {
    case isLoading
    case noWalletId
}

@MainActor
class AccountWalletsViewModel: ObservableObject {
    
    let domain = "[AccountWalletsViewModel]"
    @Published private(set) var wallets: [SdkAccountWallet] = []
    @Published private(set) var isLoadingTransferStats: Bool = false
    @Published private(set) var isLoadingAccountWallets: Bool = false
    @Published private(set) var isCreatingExternalWallet: Bool = false
    @Published private(set) var isRemovingWallet: Bool = false
    
    /**
     * For removing wallet
     */
    @Published var isPresentingRemoveWalletSheet: Bool = false
    @Published var queuedToRemove: SdkId?
    
    @Published private(set) var unpaidMegaBytes: String = ""
    
<<<<<<< HEAD
    var api: SdkApi?
=======
    /**
     * For connecting a new wallet
     */
    @Published var isCreatingWallet: Bool = false
    
    var api: SdkBringYourApi?
>>>>>>> efafef51
    
    init(api: SdkApi?) {
        self.api = api
        self.initAccountWallets()
        self.initTransferStats()
    }
    
    func initAccountWallets() {
        Task {
            await fetchAccountWallets()
        }
    }
    
    func fetchAccountWallets() async {
        
        if isLoadingAccountWallets {
            return
        }
        
        isLoadingAccountWallets = true
            
        do {
            let result: SdkGetAccountWalletsResult = try await withCheckedThrowingContinuation { [weak self] continuation in
                
                guard let self = self else { return }
                
                let callback = GetAccountWalletsCallback { result, err in
                    
                    if let err = err {
                        continuation.resume(throwing: err)
                        return
                    }
                    
                    guard let result = result else {
                        continuation.resume(throwing: NSError(domain: self.domain, code: 0, userInfo: [NSLocalizedDescriptionKey: "SdkGetAccountWalletsResult result is nil"]))
                        return
                    }
                    
                    continuation.resume(returning: result)
                    
                }
                
                api?.getAccountWallets(callback)
            }
            
            wallets = handleAccountWalletsList(result)
            isLoadingAccountWallets = false
            
        } catch(let error) {
            print("\(domain) Error fetching account wallets: \(error)")
            isLoadingAccountWallets = false
        }
        
    }
    
    private func handleAccountWalletsList(_ result: SdkGetAccountWalletsResult) -> [SdkAccountWallet] {

        guard let walletsList = result.wallets else { return [] }
        
        var accountWallets: [SdkAccountWallet] = []
        let n = walletsList.len()
        
        for i in 0..<n {
            let wallet = walletsList.get(i)
            
            if let wallet = wallet {
                accountWallets.append(wallet)
            }
        }
        
        return accountWallets
        
    }
    
    func initTransferStats() {
        Task {
            await fetchTransferStats()
        }
    }
    
    /**
     * Fetch unpaid bytes provided
     */
    func fetchTransferStats() async {
        
        if isLoadingTransferStats {
            return
        }
        
        isLoadingTransferStats = true
        
        do {
            
            let result: SdkTransferStatsResult = try await withCheckedThrowingContinuation { [weak self] continuation in
                
                guard let self = self else { return }
                
                let callback = TransferStatsCallback { result, err in
                    
                    if let err = err {
                        continuation.resume(throwing: err)
                        return
                    }
                    
                    guard let result = result else {
                        continuation.resume(throwing: NSError(domain: self.domain, code: 0, userInfo: [NSLocalizedDescriptionKey: "TransferStatsCallback result is nil"]))
                        return
                    }
                    
                    continuation.resume(returning: result)
                }
                
                api?.getTransferStats(callback)
                
            }
            
            let unpaidBytes = result.unpaidBytesProvided
            unpaidMegaBytes = String(format: "%.2f MB", Double(unpaidBytes) / 1_048_576) // 1 MB = 1,048,576 bytes
            isLoadingTransferStats = false
            
        } catch(let error) {
            print("\(domain) Error fetching transfer stats: \(error)")
            isLoadingTransferStats = false
        }
            
    }
    
}

// MARK: remove wallet
extension AccountWalletsViewModel {
    
    func promptRemoveWallet(_ walletId: SdkId) {
        isPresentingRemoveWalletSheet = true
        queuedToRemove = walletId
    }
    
    func removeWallet() async -> Result<Void, Error> {

        if isRemovingWallet {
            return .failure(RemoveWalletError.isLoading)
        }
        
        guard let walletId = queuedToRemove else {
            return .failure(RemoveWalletError.noWalletId)
        }
        
        isRemovingWallet = true
        
        do {
            let _: SdkRemoveWalletResult = try await withCheckedThrowingContinuation { [weak self] continuation in
                
                guard let self = self else { return }
                
                let callback = RemoveWalletCallback { result, err in
                    
                    if let err = err {
                        continuation.resume(throwing: err)
                        return
                    }
                    
                    guard let result = result else {
                        continuation.resume(throwing: NSError(domain: self.domain, code: 0, userInfo: [NSLocalizedDescriptionKey: "SdkRemoveWalletResult result is nil"]))
                        return
                    }
                    
                    continuation.resume(returning: result)
                }
                
                let args = SdkRemoveWalletArgs()
                args.walletId = walletId.idStr
                
                api?.removeWallet(args, callback: callback)
                
            }
            
            await fetchAccountWallets()
            isRemovingWallet = false
            
            return .success(())
        } catch(let error) {
            isRemovingWallet = false
            print("\(domain) error removing wallet: \(error)")
            return .failure(error)
        }
        
    }
}


// MARK: connect wallet
extension AccountWalletsViewModel {
    
    func connectWallet(walletAddress: String, chain: WalletChain) async -> Result<Void, Error> {
        
        if isCreatingWallet {
            return .failure(CreateWalletError.isLoading)
        }
        
        if chain == .invalid {
            return .failure(CreateWalletError.invalidChain)
        }
        
        isCreatingWallet = true
        
        do {
            
            let result: SdkCreateAccountWalletResult = try await withCheckedThrowingContinuation { [weak self] continuation in
                
                guard let self = self else { return }
                
                let callback = CreateAccountWalletCallback { result, err in
                    
                    if let err = err {
                        continuation.resume(throwing: err)
                        return
                    }
                    
                    guard let result = result else {
                        continuation.resume(throwing: NSError(domain: self.domain, code: 0, userInfo: [NSLocalizedDescriptionKey: "SdkCreateAccountWalletResult result is nil"]))
                        return
                    }
                    
                    continuation.resume(returning: result)
                }
                
                let args = SdkCreateAccountWalletArgs()
                args.blockchain = chain.rawValue
                args.walletAddress = walletAddress
                
                api?.createAccountWallet(args, callback: callback)
            }
            
            isCreatingWallet = false
            await self.fetchAccountWallets()
            return .success(())
            
        } catch(let error) {
            isCreatingWallet = false
            return .failure(error)
        }
        
    }
    
}

private class CreateAccountWalletCallback: SdkCallback<SdkCreateAccountWalletResult, SdkCreateAccountWalletCallbackProtocol>, SdkCreateAccountWalletCallbackProtocol {
    func result(_ result: SdkCreateAccountWalletResult?, err: Error?) {
        handleResult(result, err: err)
    }
}

private class ValidateAddressCallback: SdkCallback<SdkWalletValidateAddressResult, SdkWalletValidateAddressCallbackProtocol>, SdkWalletValidateAddressCallbackProtocol {
    func result(_ result: SdkWalletValidateAddressResult?, err: Error?) {
        handleResult(result, err: err)
    }
}

enum CreateWalletError: Error {
    case isLoading
    case invalidChain
    case invalidAddress
}<|MERGE_RESOLUTION|>--- conflicted
+++ resolved
@@ -49,16 +49,12 @@
     
     @Published private(set) var unpaidMegaBytes: String = ""
     
-<<<<<<< HEAD
-    var api: SdkApi?
-=======
     /**
      * For connecting a new wallet
      */
     @Published var isCreatingWallet: Bool = false
     
-    var api: SdkBringYourApi?
->>>>>>> efafef51
+    var api: SdkApi?
     
     init(api: SdkApi?) {
         self.api = api
